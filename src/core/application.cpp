--- conflicted
+++ resolved
@@ -197,39 +197,6 @@
                  new QobuzCoverProvider(app->streaming_services()->Service<QobuzService>(),
                                         app->network()));
 #endif
-<<<<<<< HEAD
-             cover_providers->ReloadSettings();
-             return cover_providers;
-         })
-         , albumcover_loader_([app]() {
-             AlbumCoverLoader *loader = new AlbumCoverLoader(app->tagreader_client());
-             app->MoveToNewThread(loader);
-             return loader;
-         })
-         , current_albumcover_loader_(
-               [app]() { return new CurrentAlbumCoverLoader(app->albumcover_loader()); })
-         , lyrics_providers_([app]() {
-             LyricsProviders *lyrics_providers = new LyricsProviders(app);
-             // Initialize the repository of lyrics providers.
-             lyrics_providers->AddProvider(new OVHLyricsProvider(lyrics_providers->network()));
-             lyrics_providers->AddProvider(new LoloLyricsProvider(lyrics_providers->network()));
-             lyrics_providers->AddProvider(
-                 new MusixmatchLyricsProvider(lyrics_providers->network()));
-             lyrics_providers->AddProvider(new ChartLyricsProvider(lyrics_providers->network()));
-             lyrics_providers->AddProvider(
-                 new SongLyricsComLyricsProvider(lyrics_providers->network()));
-             lyrics_providers->AddProvider(
-                 new AzLyricsComLyricsProvider(lyrics_providers->network()));
-             lyrics_providers->AddProvider(
-                 new ElyricsNetLyricsProvider(lyrics_providers->network()));
-             lyrics_providers->AddProvider(new LetrasLyricsProvider(lyrics_providers->network()));
-             lyrics_providers->AddProvider(new LyricFindLyricsProvider(lyrics_providers->network()));
-             lyrics_providers->ReloadSettings();
-             return lyrics_providers;
-         })
-         , streaming_services_([app]() {
-             StreamingServices *streaming_services = new StreamingServices();
-=======
           cover_providers->ReloadSettings();
           return cover_providers;
         }),
@@ -257,7 +224,6 @@
         }),
         streaming_services_([app]() {
           StreamingServices *streaming_services = new StreamingServices();
->>>>>>> 8bfc3bc4
 #ifdef HAVE_SUBSONIC
              streaming_services->AddService(make_shared<SubsonicService>(app->task_manager(),
                                                                          app->database(),
@@ -284,24 +250,6 @@
                                                                       app->url_handlers(),
                                                                       app->albumcover_loader()));
 #endif
-<<<<<<< HEAD
-             return streaming_services;
-         })
-         , radio_services_([app]() {
-             return new RadioServices(app->task_manager(),
-                                      app->network(),
-                                      app->database(),
-                                      app->albumcover_loader());
-         })
-         , scrobbler_([app]() {
-             AudioScrobbler *scrobbler = new AudioScrobbler(app);
-             scrobbler->AddService(
-                 make_shared<LastFMScrobbler>(scrobbler->settings(), app->network()));
-             scrobbler->AddService(
-                 make_shared<LibreFMScrobbler>(scrobbler->settings(), app->network()));
-             scrobbler->AddService(
-                 make_shared<ListenBrainzScrobbler>(scrobbler->settings(), app->network()));
-=======
           return streaming_services;
         }),
         radio_services_([app]() { return new RadioServices(app->task_manager(), app->network(), app->database(), app->albumcover_loader()); }),
@@ -309,7 +257,6 @@
           AudioScrobbler *scrobbler = new AudioScrobbler(app);
           scrobbler->AddService(make_shared<LastFMScrobbler>(scrobbler->settings(), app->network()));
           scrobbler->AddService(make_shared<ListenBrainzScrobbler>(scrobbler->settings(), app->network()));
->>>>>>> 8bfc3bc4
 #ifdef HAVE_SUBSONIC
              scrobbler->AddService(
                  make_shared<SubsonicScrobbler>(scrobbler->settings(),

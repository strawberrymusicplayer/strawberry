/*
 * Strawberry Music Player
 * Copyright 2025, Leopold List <leo@zudiewiener.com>
 *
 * Strawberry is free software: you can redistribute it and/or modify
 * it under the terms of the GNU General Public License as published by
 * the Free Software Foundation, either version 3 of the License, or
 * (at your option) any later version.
 *
 * Strawberry is distributed in the hope that it will be useful,
 * but WITHOUT ANY WARRANTY; without even the implied warranty of
 * MERCHANTABILITY or FITNESS FOR A PARTICULAR PURPOSE.  See the
 * GNU General Public License for more details.
 *
 * You should have received a copy of the GNU General Public License
 * along with Strawberry.  If not, see <http://www.gnu.org/licenses/>.
 *
 */

#ifndef NETWORKREMOTEOUTGOINGMSG_H
#define NETWORKREMOTEOUTGOINGMSG_H

#include <QObject>
#include <QByteArray>
#include "playlist/playlistitem.h"
#include "includes/shared_ptr.h"
#include "networkremote/RemoteMessages.pb.h"

class Playlist;
class Player;
class QTcpSocket;
<<<<<<< HEAD

class NetworkRemoteOutgoingMsg : public QObject{
  Q_OBJECT
 public:
     explicit NetworkRemoteOutgoingMsg(const SharedPtr<Player> player, QObject *parent = nullptr);
     void Init(QTcpSocket *);
     void SendCurrentTrackInfo();
     void SendMsg();

private:
    PlaylistItemPtr current_item_;
    Playlist *playlist_;
    QTcpSocket *socket_;
    qint32 msg_type_;
    QByteArray msg_stream_;
    nw::remote::Message *msg_;
    long bytes_out_;
    std::string msg_string_;
    nw::remote::SongMetadata *song_;
    nw::remote::ResponseSongMetadata *response_song_;
    SharedPtr<Player> player_ ;
=======

class NetworkRemoteOutgoingMsg : public QObject{
  Q_OBJECT
 public:
     explicit NetworkRemoteOutgoingMsg(const SharedPtr<Player> player, QObject *parent = nullptr);
     void Init(QTcpSocket *);
     void SendCurrentTrackInfo();
     void SendMsg();

 private:
  PlaylistItemPtr current_item_;
  Playlist *playlist_;
  QTcpSocket *socket_;
  qint32 msg_type_;
  QByteArray msg_stream_;
  nw::remote::Message *msg_;
  long bytes_out_;
  std::string msg_string_;
  nw::remote::SongMetadata *song_;
  nw::remote::ResponseSongMetadata *response_song_;
  SharedPtr<Player> player_ ;
>>>>>>> 1e1dd2a9
};

#endif<|MERGE_RESOLUTION|>--- conflicted
+++ resolved
@@ -29,15 +29,14 @@
 class Playlist;
 class Player;
 class QTcpSocket;
-<<<<<<< HEAD
 
 class NetworkRemoteOutgoingMsg : public QObject{
-  Q_OBJECT
- public:
-     explicit NetworkRemoteOutgoingMsg(const SharedPtr<Player> player, QObject *parent = nullptr);
-     void Init(QTcpSocket *);
-     void SendCurrentTrackInfo();
-     void SendMsg();
+    Q_OBJECT
+public:
+    explicit NetworkRemoteOutgoingMsg(const SharedPtr<Player> player, QObject *parent = nullptr);
+    void Init(QTcpSocket *);
+    void SendCurrentTrackInfo();
+    void SendMsg();
 
 private:
     PlaylistItemPtr current_item_;
@@ -51,29 +50,6 @@
     nw::remote::SongMetadata *song_;
     nw::remote::ResponseSongMetadata *response_song_;
     SharedPtr<Player> player_ ;
-=======
-
-class NetworkRemoteOutgoingMsg : public QObject{
-  Q_OBJECT
- public:
-     explicit NetworkRemoteOutgoingMsg(const SharedPtr<Player> player, QObject *parent = nullptr);
-     void Init(QTcpSocket *);
-     void SendCurrentTrackInfo();
-     void SendMsg();
-
- private:
-  PlaylistItemPtr current_item_;
-  Playlist *playlist_;
-  QTcpSocket *socket_;
-  qint32 msg_type_;
-  QByteArray msg_stream_;
-  nw::remote::Message *msg_;
-  long bytes_out_;
-  std::string msg_string_;
-  nw::remote::SongMetadata *song_;
-  nw::remote::ResponseSongMetadata *response_song_;
-  SharedPtr<Player> player_ ;
->>>>>>> 1e1dd2a9
 };
 
 #endif